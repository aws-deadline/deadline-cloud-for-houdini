## How can I fail Mantra renders immediately if textures are missing?

There is a hidden feature in Mantra that can be used to fail the render immediately if textures are missing. To activate it:
1. Right click the Mantra node and go to "Parameters and channels" > "Edit Parameter interface"
2. In the "Create Parameters" section, select "Render Properties" and filter for "vm_abort_missing_texture"
3. Right click "Abort on missing texture (vm_abort_missing_texture)" and click "Install Parameter"
4. Click "Accept"
<<<<<<< HEAD
5. Left click the Mantra node and navigate to "Rendering" > "Render"
6. Select the "Abort on missing texture" checkbox

## Why do I get "incomplete asset definitions" errors while rendering?

Jobs from this submitter that run in your farm may produce errors in the logs that look like:
```
The following node types are using incomplete asset definitions:
  Driver/deadline_cloud
```

These errors are safe to ignore. This submitter exists as a node in your Houdini scene. When a worker in your farm loads the scene, the scene still contains the Deadline Cloud node, but the worker may not have the submitter installed. Because the worker does not have the files needed to run the Deadline Cloud node, it logs "incomplete asset definition" errors. The Deadline Cloud node itself is not rendered as part of the job though, so these errors can be ignored.
=======
5. Left click the Mantra node and navigate to "Rendering" > "Render" in the parameter editor
6. Select the "Abort on missing texture" checkbox
>>>>>>> add41669
<|MERGE_RESOLUTION|>--- conflicted
+++ resolved
@@ -5,8 +5,7 @@
 2. In the "Create Parameters" section, select "Render Properties" and filter for "vm_abort_missing_texture"
 3. Right click "Abort on missing texture (vm_abort_missing_texture)" and click "Install Parameter"
 4. Click "Accept"
-<<<<<<< HEAD
-5. Left click the Mantra node and navigate to "Rendering" > "Render"
+5. Left click the Mantra node and navigate to "Rendering" > "Render" in the parameter editor
 6. Select the "Abort on missing texture" checkbox
 
 ## Why do I get "incomplete asset definitions" errors while rendering?
@@ -17,8 +16,4 @@
   Driver/deadline_cloud
 ```
 
-These errors are safe to ignore. This submitter exists as a node in your Houdini scene. When a worker in your farm loads the scene, the scene still contains the Deadline Cloud node, but the worker may not have the submitter installed. Because the worker does not have the files needed to run the Deadline Cloud node, it logs "incomplete asset definition" errors. The Deadline Cloud node itself is not rendered as part of the job though, so these errors can be ignored.
-=======
-5. Left click the Mantra node and navigate to "Rendering" > "Render" in the parameter editor
-6. Select the "Abort on missing texture" checkbox
->>>>>>> add41669
+These errors are safe to ignore. This submitter exists as a node in your Houdini scene. When a worker in your farm loads the scene, the scene still contains the Deadline Cloud node, but the worker may not have the submitter installed. Because the worker does not have the files needed to run the Deadline Cloud node, it logs "incomplete asset definition" errors. The Deadline Cloud node itself is not rendered as part of the job though, so these errors can be ignored.